--- conflicted
+++ resolved
@@ -11,10 +11,7 @@
 import EventEmitter from "events";
 
 import { interpretCommand } from "./interpreter.js";
-<<<<<<< HEAD
 import { generateModelTasks, DEFAULT_AUTONOMY_PROMPT } from "./model_director.js";
-=======
->>>>>>> 3c725b07
 import { validateTask } from "./task_schema.js";
 import { normalizeControlRatio, normalizePriority, cloneTask, getPreferredNpcTypes } from "./npc_engine/utils.js";
 import { AutonomyManager } from "./npc_engine/autonomy.js";
@@ -123,7 +120,6 @@
     return this.bridgeManager.spawnNPC(id, options);
   }
 
-<<<<<<< HEAD
   enableModelAutonomy(options = {}) {
     this.disableModelAutonomy();
 
@@ -167,11 +163,9 @@
     if (this.autonomyTimer) {
       clearInterval(this.autonomyTimer);
       this.autonomyTimer = null;
-=======
   async createNPC(options = {}) {
     if (!this.spawner) {
       throw new Error("NPC spawner is not configured for this engine instance");
->>>>>>> 3c725b07
     }
     return this.spawner.spawn(options);
   }
