{
<<<<<<< HEAD
  "name": "aicraft-cluster-dashboard",
  "version": "2.0.0",
=======
  "name": "fgd-server",
  "version": "1.0.0",
  "description": "FGD game server management interface with RCON support and real-time WebSocket communication",
>>>>>>> f51bca0d
  "type": "module",
  "main": "server.js",
  "private": true,
  "license": "GPL-3.0",
<<<<<<< HEAD
  "description": "AICraft Cluster Dashboard with real-time monitoring",
  "scripts": {
    "start": "node server.js",
    "dev": "node --watch server.js"
=======
  "author": "mikeychann-hash",
  "repository": {
    "type": "git",
    "url": "https://github.com/mikeychann-hash/FGD.git"
  },
  "homepage": "https://github.com/mikeychann-hash/FGD#readme",
  "bugs": {
    "url": "https://github.com/mikeychann-hash/FGD/issues"
  },
  "keywords": [
    "game-server",
    "rcon",
    "websocket",
    "server-management",
    "dashboard"
  ],
  "engines": {
    "node": ">=18.0.0",
    "npm": ">=9.0.0"
  },
  "scripts": {
    "start": "node server.js",
    "dev": "node --watch server.js",
    "test": "echo \"Error: no test specified\" && exit 1"
>>>>>>> f51bca0d
  },
  "dependencies": {
    "cors": "^2.8.5",
    "express": "^4.19.0",
<<<<<<< HEAD
    "socket.io": "^4.6.1",
    "rcon-client": "^5.0.5",
=======
    "express-rate-limit": "^7.1.5",
    "helmet": "^7.1.0",
    "morgan": "^1.10.0",
    "rcon-client": "^4.2.5",
>>>>>>> f51bca0d
    "ws": "^8.17.0"
  }
}<|MERGE_RESOLUTION|>--- conflicted
+++ resolved
@@ -1,60 +1,20 @@
 {
-<<<<<<< HEAD
   "name": "aicraft-cluster-dashboard",
   "version": "2.0.0",
-=======
-  "name": "fgd-server",
-  "version": "1.0.0",
-  "description": "FGD game server management interface with RCON support and real-time WebSocket communication",
->>>>>>> f51bca0d
   "type": "module",
   "main": "server.js",
   "private": true,
   "license": "GPL-3.0",
-<<<<<<< HEAD
   "description": "AICraft Cluster Dashboard with real-time monitoring",
   "scripts": {
     "start": "node server.js",
     "dev": "node --watch server.js"
-=======
-  "author": "mikeychann-hash",
-  "repository": {
-    "type": "git",
-    "url": "https://github.com/mikeychann-hash/FGD.git"
-  },
-  "homepage": "https://github.com/mikeychann-hash/FGD#readme",
-  "bugs": {
-    "url": "https://github.com/mikeychann-hash/FGD/issues"
-  },
-  "keywords": [
-    "game-server",
-    "rcon",
-    "websocket",
-    "server-management",
-    "dashboard"
-  ],
-  "engines": {
-    "node": ">=18.0.0",
-    "npm": ">=9.0.0"
-  },
-  "scripts": {
-    "start": "node server.js",
-    "dev": "node --watch server.js",
-    "test": "echo \"Error: no test specified\" && exit 1"
->>>>>>> f51bca0d
   },
   "dependencies": {
     "cors": "^2.8.5",
     "express": "^4.19.0",
-<<<<<<< HEAD
     "socket.io": "^4.6.1",
     "rcon-client": "^5.0.5",
-=======
-    "express-rate-limit": "^7.1.5",
-    "helmet": "^7.1.0",
-    "morgan": "^1.10.0",
-    "rcon-client": "^4.2.5",
->>>>>>> f51bca0d
     "ws": "^8.17.0"
   }
 }