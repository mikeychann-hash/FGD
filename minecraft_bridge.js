// bridges/minecraft_bridge.js
// Provides a transport layer between the NPCEngine and a Minecraft server via RCON

import EventEmitter from "events";
import { promises as fs } from "fs";
import express from "express";
import cors from "cors";
import { WebSocketServer } from "ws";
import { Rcon } from "rcon-client";

export class MinecraftBridge extends EventEmitter {
  constructor(options = {}) {
    super();
    this.options = {
      host: options.host || "127.0.0.1",
      port: options.port || 25575,
      password: options.password || "",
      timeout: options.timeout || 10000,
      commandPrefix: options.commandPrefix || "aicraft",
      connectOnCreate: options.connectOnCreate !== false,
      updatePort: options.updatePort || 3210,
      enableUpdateServer: options.enableUpdateServer !== false,
      maxCommandsPerSecond: options.maxCommandsPerSecond || 5,
<<<<<<< HEAD
      commandTimeout: options.commandTimeout || 10000,
=======
>>>>>>> 27c96473
      heartbeatInterval: options.heartbeatInterval || 30000,
      heartbeatCommand: options.heartbeatCommand || "/list",
      enableHeartbeat: options.enableHeartbeat !== false,
      snapshotInterval: options.snapshotInterval || 5000,
      enableSnapshots: options.enableSnapshots !== false,
      damageWindowMs: options.damageWindowMs || 10000,
<<<<<<< HEAD
      combatantTtl: options.combatantTtl || 5 * 60 * 1000,
      cleanupInterval: options.cleanupInterval || 60 * 1000,
      reconnectBaseDelay: options.reconnectBaseDelay || 1000,
      maxReconnectDelay: options.maxReconnectDelay || 30 * 1000,
      maxEventHistory: options.maxEventHistory || 500,
      eventHistoryTtl: options.eventHistoryTtl || 10 * 60 * 1000,
      snapshotPersistencePath: options.snapshotPersistencePath || null,
      snapshotPersistenceInterval: options.snapshotPersistenceInterval || 60 * 1000,
      updateServerAuthToken: options.updateServerAuthToken || null,
      updateServerRateLimit: options.updateServerRateLimit || { windowMs: 60 * 1000, max: 300 },
      allowedOrigins: options.allowedOrigins ?? null,
      websocketPath: options.websocketPath || "/bridge",
      websocketCompression: options.websocketCompression !== false,
      enableWebsocket: options.enableWebsocket !== false,
      commandTemplates: options.commandTemplates || {},
=======
>>>>>>> 27c96473
      spawnEntityMapping: {
        default: "minecraft:villager",
        guard: "minecraft:iron_golem",
        miner: "minecraft:villager",
        builder: "minecraft:villager",
        fighter: "minecraft:iron_golem",
        ...options.spawnEntityMapping
      },
      spawnCommandFormatter: options.spawnCommandFormatter || null
    };

    this.client = null;
    this.connected = false;
    this.updateServer = null;
    this.combatState = new Map();
    this.commandQueue = [];
    this.commandInFlight = false;
    this.lastCommandAt = 0;
    this.commandSpacing = 1000 / Math.max(1, this.options.maxCommandsPerSecond || 5);
    this.queueTimer = null;
    this.heartbeatIntervalHandle = null;
    this.snapshotIntervalHandle = null;
<<<<<<< HEAD
    this.cleanupIntervalHandle = null;
    this.snapshotPersistenceHandle = null;
    this.lastHeartbeat = 0;
    this.damageHistory = { dealt: new Map(), taken: new Map() };
    this.eventHistory = [];
    this.eventDedup = new Map();
=======
    this.lastHeartbeat = 0;
    this.damageHistory = { dealt: new Map(), taken: new Map() };
>>>>>>> 27c96473
    this.friendlyIds = new Set(
      Array.isArray(options.friendlyIds)
        ? options.friendlyIds.map(id => (typeof id === "string" ? id.toLowerCase() : id))
        : []
    );
<<<<<<< HEAD
    this.templateRegistry = new Map();
    this.subscriptionRegistry = new Map();
    this.subscriptionSeq = 0;
    this.metrics = {
      commandsSent: 0,
      commandsFailed: 0,
      commandsTimedOut: 0,
      queueMax: 0,
      reconnectAttempts: 0,
      lastReconnectDelay: 0,
      lastReconnectAt: null
    };
    this.combatStateMeta = new Map();
    this.reconnectAttempt = 0;
    this.reconnectTimer = null;
    this.connectPromise = null;
    this.websocketServer = null;
    this.manualDisconnect = false;

    Object.entries(this.options.commandTemplates || {}).forEach(([name, template]) => {
      if (typeof template === "function") {
        this.templateRegistry.set(name, template);
      }
    });
=======
>>>>>>> 27c96473
    this.isFriendly = typeof options.isFriendly === "function"
      ? options.isFriendly
      : id => {
          if (!id || typeof id !== "string") {
            return false;
          }
          const normalized = id.toLowerCase();
          return this.friendlyIds.has(normalized) || normalized.startsWith("npc") || normalized.startsWith("ally");
        };

    if (this.options.connectOnCreate) {
      this.connect().catch(err => {
        console.error("❌ Minecraft bridge failed to connect:", err.message);
      });
    }

    if (this.options.enableUpdateServer) {
      this.startUpdateServer(this.options.updatePort).catch(err => {
        console.error("❌ Failed to start update server:", err.message);
      });
    }

    if (this.options.snapshotPersistencePath) {
      this.loadCombatSnapshot().catch(err => {
        console.warn("⚠️ Failed to load combat snapshot:", err.message);
      });
    }

    this.startCleanupLoop();
  }

  async connect() {
    if (this.connected && this.client) return this.client;
    if (this.connectPromise) return this.connectPromise;

    const attempt = this.reconnectAttempt + 1;
    this.reconnectAttempt = attempt;

    const connectPromise = Rcon.connect({
      host: this.options.host,
      port: this.options.port,
      password: this.options.password,
      timeout: this.options.timeout
    })
      .then(client => {
        this.client = client;
        this.connected = true;
        this.reconnectAttempt = 0;
        if (this.reconnectTimer) {
          clearTimeout(this.reconnectTimer);
          this.reconnectTimer = null;
        }
        this.metrics.lastReconnectAt = Date.now();
        this.client.on("end", () => this.handleDisconnect());
        this.client.on("error", err => this.handleError(err));
        this.emit("connected");
        console.log(`🎮 Connected to Minecraft server at ${this.options.host}:${this.options.port}`);
        if (this.options.enableHeartbeat !== false) {
          this.startHeartbeat();
        }
        if (this.options.enableSnapshots !== false) {
          this.startSnapshotLoop();
        }
        if (this.options.snapshotPersistencePath) {
          this.startSnapshotPersistence();
        }
        this.startCleanupLoop();
        return client;
      })
      .catch(err => {
        this.connected = false;
        this.client = null;
        this.scheduleReconnect();
        throw err;
      })
      .finally(() => {
        this.connectPromise = null;
      });

<<<<<<< HEAD
    this.connectPromise = connectPromise;
    return connectPromise;
=======
    this.connected = true;
    this.client.on("end", () => this.handleDisconnect());
    this.client.on("error", err => this.handleError(err));
    this.emit("connected");
    console.log(`🎮 Connected to Minecraft server at ${this.options.host}:${this.options.port}`);
    if (this.options.enableHeartbeat !== false) {
      this.startHeartbeat();
    }
    if (this.options.enableSnapshots !== false) {
      this.startSnapshotLoop();
    }
    return this.client;
>>>>>>> 27c96473
  }

  handleDisconnect() {
    this.connected = false;
    this.emit("disconnected");
    this.stopHeartbeat();
    this.stopSnapshotLoop();
<<<<<<< HEAD
    this.stopSnapshotPersistence();
    this.stopCleanupLoop();
    this.clearCommandQueue(new Error("Minecraft bridge disconnected"));
    if (this.manualDisconnect) {
      this.manualDisconnect = false;
    } else {
      this.scheduleReconnect();
    }
=======
    this.clearCommandQueue(new Error("Minecraft bridge disconnected"));
>>>>>>> 27c96473
  }

  handleError(err) {
    console.error("❌ Minecraft bridge error:", err.message);
    this.emit("error", err);
    if (!this.connected) {
      this.scheduleReconnect();
    }
  }

  isConnected() {
    return this.connected;
  }

  async ensureConnected() {
    if (!this.connected || !this.client) {
      await this.connect();
    }
  }

  async sendCommand(command) {
    return this.enqueueCommand(command);
  }

  async sendRawCommand(command) {
    return this.enqueueCommand(command);
  }

  enqueueCommand(command) {
    return new Promise((resolve, reject) => {
      this.commandQueue.push({ command, resolve, reject });
<<<<<<< HEAD
      this.metrics.queueMax = Math.max(this.metrics.queueMax, this.commandQueue.length);
=======
>>>>>>> 27c96473
      this.processCommandQueue();
    });
  }

  processCommandQueue() {
    if (this.commandInFlight || this.commandQueue.length === 0) {
      return;
    }

    const now = Date.now();
    const elapsed = now - this.lastCommandAt;
    const wait = Math.max(0, this.commandSpacing - elapsed);

    if (wait > 0) {
      if (this.queueTimer) {
        clearTimeout(this.queueTimer);
      }
      this.queueTimer = setTimeout(() => this.processCommandQueue(), wait);
      return;
    }

    const entry = this.commandQueue.shift();
    if (!entry) {
      return;
    }

    this.commandInFlight = true;
<<<<<<< HEAD
    const timeoutMs = Math.max(1000, this.options.commandTimeout || 10000);
    let timeoutHandle = null;
    let resolved = false;

    this.ensureConnected()
      .then(() => {
        const sendPromise = this.client.send(entry.command);
        const timeoutPromise = new Promise((_, reject) => {
          timeoutHandle = setTimeout(() => {
            this.metrics.commandsTimedOut += 1;
            reject(new Error(`Command timed out after ${timeoutMs}ms`));
          }, timeoutMs);
        });
        return Promise.race([sendPromise, timeoutPromise]);
      })
      .then(response => {
        resolved = true;
        this.lastCommandAt = Date.now();
        this.lastHeartbeat = this.lastCommandAt;
        this.processRconFeedback(response);
        const validationError = this.validateCommandResult(response);
        if (validationError) {
          throw validationError;
        }
        this.metrics.commandsSent += 1;
        entry.resolve(response);
      })
      .catch(err => {
        this.metrics.commandsFailed += 1;
=======
    this.ensureConnected()
      .then(() => this.client.send(entry.command))
      .then(response => {
        this.lastCommandAt = Date.now();
        this.lastHeartbeat = this.lastCommandAt;
        this.processRconFeedback(response);
        entry.resolve(response);
      })
      .catch(err => {
>>>>>>> 27c96473
        entry.reject(err);
        this.handleError(err);
      })
      .finally(() => {
        this.commandInFlight = false;
<<<<<<< HEAD
        if (timeoutHandle) {
          clearTimeout(timeoutHandle);
        }
=======
>>>>>>> 27c96473
        setImmediate(() => this.processCommandQueue());
      });
  }

  startHeartbeat() {
    if (this.heartbeatIntervalHandle) {
      return;
    }
    const interval = Math.max(5000, this.options.heartbeatInterval || 30000);
    this.heartbeatIntervalHandle = setInterval(() => this.sendHeartbeat(), interval);
    // Kick off initial heartbeat to confirm connection health.
    this.sendHeartbeat().catch(() => {
      /* handled in sendHeartbeat */
    });
  }

  async sendHeartbeat() {
    if (!this.connected) {
      return;
    }
    try {
      await this.enqueueCommand(this.options.heartbeatCommand || "/list");
      this.lastHeartbeat = Date.now();
    } catch (err) {
      console.warn("⚠️ Heartbeat failed, attempting reconnect:", err.message);
      this.connected = false;
<<<<<<< HEAD
      this.scheduleReconnect();
=======
      if (this.options.connectOnCreate !== false) {
        this.connect().catch(reconnectErr => {
          console.error("❌ Reconnect attempt failed:", reconnectErr.message);
        });
      }
>>>>>>> 27c96473
    }
  }

  stopHeartbeat() {
    if (this.heartbeatIntervalHandle) {
      clearInterval(this.heartbeatIntervalHandle);
      this.heartbeatIntervalHandle = null;
    }
  }

  startSnapshotLoop() {
    if (this.snapshotIntervalHandle) {
      return;
    }
    const interval = Math.max(1000, this.options.snapshotInterval || 5000);
    this.snapshotIntervalHandle = setInterval(() => this.emitCombatSnapshot(), interval);
  }

  stopSnapshotLoop() {
    if (this.snapshotIntervalHandle) {
      clearInterval(this.snapshotIntervalHandle);
      this.snapshotIntervalHandle = null;
    }
  }

<<<<<<< HEAD
  startSnapshotPersistence() {
    if (!this.options.snapshotPersistencePath || this.snapshotPersistenceHandle) {
      return;
    }
    const interval = Math.max(5000, this.options.snapshotPersistenceInterval || 60000);
    this.snapshotPersistenceHandle = setInterval(() => {
      this.saveCombatSnapshot().catch(err => {
        console.warn("⚠️ Failed to persist combat snapshot:", err.message);
      });
    }, interval);
  }

  stopSnapshotPersistence() {
    if (this.snapshotPersistenceHandle) {
      clearInterval(this.snapshotPersistenceHandle);
      this.snapshotPersistenceHandle = null;
    }
  }

  async saveCombatSnapshot(filePath = this.options.snapshotPersistencePath) {
    if (!filePath) {
      return;
    }
    const snapshot = this.getCombatSnapshot();
    const payload = {
      savedAt: new Date().toISOString(),
      snapshot
    };
    await fs.writeFile(filePath, JSON.stringify(payload, null, 2), "utf-8");
  }

  async loadCombatSnapshot(filePath = this.options.snapshotPersistencePath) {
    if (!filePath) {
      return null;
    }
    try {
      const contents = await fs.readFile(filePath, "utf-8");
      const payload = JSON.parse(contents);
      if (payload && payload.snapshot && typeof payload.snapshot === "object") {
        Object.entries(payload.snapshot).forEach(([entityId, state]) => {
          this.combatState.set(entityId, state);
          this.combatStateMeta.set(entityId, { lastUpdated: state.lastUpdated || Date.now() });
        });
        return payload.snapshot;
      }
      return null;
    } catch (err) {
      if (err.code === "ENOENT") {
        return null;
      }
      throw err;
    }
  }

=======
>>>>>>> 27c96473
  emitCombatSnapshot() {
    if (this.options.enableSnapshots === false) {
      return;
    }
    const snapshot = this.getCombatSnapshot();
    if (!snapshot || Object.keys(snapshot).length === 0) {
      return;
    }
<<<<<<< HEAD
    const payload = { at: Date.now(), state: snapshot };
    this.emit("combat_snapshot", payload);
    this.broadcastWebsocket({ type: "combat_snapshot", ...payload });
=======
    this.emit("combat_snapshot", { at: Date.now(), state: snapshot });
>>>>>>> 27c96473
  }

  clearCommandQueue(error = null) {
    if (this.queueTimer) {
      clearTimeout(this.queueTimer);
      this.queueTimer = null;
    }
    if (this.commandQueue.length === 0) {
      return;
    }
    while (this.commandQueue.length > 0) {
      const entry = this.commandQueue.shift();
      if (!entry) continue;
      if (error) {
        entry.reject(error);
      } else {
        entry.resolve(null);
      }
    }
    this.commandInFlight = false;
  }

  recordDamageMetric(map, entityId, amount, timestamp) {
    if (!entityId || !Number.isFinite(amount)) {
      return null;
    }
    const windowMs = this.options.damageWindowMs || 10000;
    const history = map.get(entityId) || [];
    history.push({ amount, at: timestamp });
    const cutoff = timestamp - windowMs;
    const filtered = history.filter(entry => entry.at >= cutoff);
<<<<<<< HEAD
    if (filtered.length === 0) {
      map.delete(entityId);
      return null;
    }
    map.set(entityId, filtered);
=======
    map.set(entityId, filtered);
    if (filtered.length === 0) {
      return null;
    }
>>>>>>> 27c96473
    const totalDamage = filtered.reduce((sum, entry) => sum + entry.amount, 0);
    const duration = Math.max(1, timestamp - filtered[0].at);
    const dps = totalDamage / (duration / 1000);
    const average = totalDamage / filtered.length;
    return {
      dps: Number(dps.toFixed(2)),
      average: Number(average.toFixed(2)),
      samples: filtered.length
    };
  }

  buildCommand(taskPayload) {
    const serialized = JSON.stringify(taskPayload);
    return `${this.options.commandPrefix} ${serialized}`;
  }

  async dispatchTask(taskPayload) {
    const command = this.buildCommand(taskPayload);
    const response = await this.sendCommand(command);
    let parsedResponse = null;

    if (typeof response === "string") {
      try {
        parsedResponse = JSON.parse(response);
      } catch (err) {
        parsedResponse = null;
      }
    }

    const payload = { task: taskPayload, command, response, parsedResponse };
    this.emit("task_dispatched", payload);

    if (parsedResponse && typeof parsedResponse === "object") {
      this.emit("task_feedback", parsedResponse);
      const feedbackCandidate =
        parsedResponse.feedback ||
        parsedResponse.message ||
        parsedResponse.log ||
        parsedResponse.output;
      this.processRconFeedback(feedbackCandidate);
    }

    return response;
  }

  async spawnEntity({ npcId, npcType, position }) {
    await this.ensureConnected();
    const entityId = this.options.spawnEntityMapping?.[npcType] || this.options.spawnEntityMapping?.default || "minecraft:villager";

    let command;
    if (typeof this.options.spawnCommandFormatter === "function") {
      command = this.options.spawnCommandFormatter({ npcId, npcType, entityId, position });
    } else {
      const { x, y, z } = position || {};
      const px = Number.isFinite(x) ? x : 0;
      const py = Number.isFinite(y) ? y : 64;
      const pz = Number.isFinite(z) ? z : 0;
      command = `summon ${entityId} ${px} ${py} ${pz} {CustomName:'"${npcId}"',Tags:["AICRAFT_NPC"]}`;
    }

    const response = await this.sendRawCommand(command);
    this.emit("npc_spawned", { npcId, npcType, command, response });
    return response;
  }

  processRconFeedback(feedback) {
    if (!feedback) {
      return;
    }

    let text = "";
    if (Array.isArray(feedback)) {
      text = feedback.join("\n");
    } else if (typeof feedback === "string") {
      text = feedback;
    } else if (typeof feedback === "object") {
      const nested = feedback.feedback || feedback.message || feedback.log || feedback.output;
      if (typeof nested === "string") {
        text = nested;
      }
    }

    if (!text || typeof text !== "string" || text.trim().length === 0) {
      return;
    }

    const events = this.parseCombatFeedback(text);
    if (events.length === 0) {
      return;
    }

<<<<<<< HEAD
    const uniqueEvents = events.filter(event => this.shouldProcessEvent(event));
    if (uniqueEvents.length === 0) {
      return;
    }

    uniqueEvents.forEach(event => this.handleCombatEvent(event));
    this.emit("combat_events", uniqueEvents);
    this.broadcastWebsocket({ type: "combat_events", events: uniqueEvents });
=======
    events.forEach(event => this.handleCombatEvent(event));
    this.emit("combat_events", events);
>>>>>>> 27c96473
  }

  parseCombatFeedback(text) {
    if (typeof text !== "string") {
      return [];
    }

    const lines = text.split(/\r?\n/).map(line => line.trim()).filter(Boolean);
    const events = [];

    lines.forEach(line => {
      let match;
<<<<<<< HEAD
      try {
        match = line.match(/([A-Za-z0-9_:-]+)\s+landed\s+a\s+critical\s+hit\s+on\s+([A-Za-z0-9_:-]+)\s+for\s+([0-9.]+)\s+damage/i);
        if (match) {
          events.push({
            type: "attack",
            source: match[1],
            target: match[2],
            damage: Number.parseFloat(match[3]),
            critical: true,
            raw: line
          });
          return;
        }

        match = line.match(/([A-Za-z0-9_:-]+)\s+(?:hit|struck|shot)\s+([A-Za-z0-9_:-]+)\s+for\s+([0-9.]+)\s+damage(?:.*?health\s*(?:is\s*now|:)?\s*([0-9.]+)(?:\/([0-9.]+))?)?/i);
        if (match) {
          events.push({
            type: "attack",
            source: match[1],
            target: match[2],
            damage: Number.parseFloat(match[3]),
            health: match[4] ? Number.parseFloat(match[4]) : null,
            maxHealth: match[5] ? Number.parseFloat(match[5]) : null,
            raw: line
          });
          return;
        }

        match = line.match(/([A-Za-z0-9_:-]+)\s+dodged\s+([A-Za-z0-9_:-]+)'s\s+attack/i);
        if (match) {
          events.push({
            type: "dodge",
            target: match[1],
            source: match[2],
            raw: line
          });
          return;
        }

        match = line.match(/([A-Za-z0-9_:-]+)\s+blocked\s+([A-Za-z0-9_:-]+)'s\s+attack/i);
        if (match) {
          events.push({
            type: "block",
            target: match[1],
            source: match[2],
            raw: line
          });
          return;
        }

        match = line.match(/([A-Za-z0-9_:-]+)\s+parried\s+([A-Za-z0-9_:-]+)'s\s+attack/i);
        if (match) {
          events.push({
            type: "parry",
            target: match[1],
            source: match[2],
            raw: line
          });
          return;
        }

        match = line.match(/([A-Za-z0-9_:-]+)\s+took\s+([0-9.]+)\s+damage(?:.*?health\s*(?:is\s*now|:)?\s*([0-9.]+)(?:\/([0-9.]+))?)?/i);
        if (match) {
          events.push({
            type: "damage",
            target: match[1],
            damage: Number.parseFloat(match[2]),
            health: match[3] ? Number.parseFloat(match[3]) : null,
            maxHealth: match[4] ? Number.parseFloat(match[4]) : null,
            raw: line
          });
          return;
        }

        match = line.match(/([A-Za-z0-9_:-]+)\s+(?:hp|health)\s*(?:is|:|now)\s*([0-9.]+)(?:\/([0-9.]+))?/i);
        if (match) {
          events.push({
            type: "health",
            target: match[1],
            health: Number.parseFloat(match[2]),
            maxHealth: match[3] ? Number.parseFloat(match[3]) : null,
            raw: line
          });
          return;
        }

        match = line.match(/([A-Za-z0-9_:-]+)\s+defeated\s+([A-Za-z0-9_:-]+)/i);
        if (match) {
          events.push({
            type: "defeated",
            source: match[1],
            target: match[2],
            raw: line
          });
          return;
        }

        match = line.match(/([A-Za-z0-9_:-]+)\s+was\s+(?:slain|killed|defeated)(?:\s+by\s+([A-Za-z0-9_:-]+))?/i);
        if (match) {
          events.push({
            type: "defeated",
            target: match[1],
            source: match[2] || null,
            raw: line
          });
          return;
        }

        match = line.match(/([A-Za-z0-9_:-]+)\s+recovered\s+([0-9.]+)\s+health/i);
        if (match) {
          events.push({
            type: "heal",
            target: match[1],
            amount: Number.parseFloat(match[2]),
            raw: line
          });
          return;
        }

        match = line.match(/([A-Za-z0-9_:-]+)'s\s+([A-Za-z0-9_:-]+)\s+durability\s+(?:is\s+)?(?:now\s*)?(\d+)(?:\/(\d+))?/i);
        if (match) {
          events.push({
            type: "durability",
            entity: match[1],
            item: match[2],
            current: match[3] ? Number.parseInt(match[3], 10) : null,
            max: match[4] ? Number.parseInt(match[4], 10) : null,
            raw: line
          });
        }
      } catch (err) {
        console.warn("⚠️ Failed to parse combat feedback line:", line, err.message);
      }
    });

    return events;
  }

  shouldProcessEvent(event) {
    if (!event) {
      return false;
    }
    const dedupWindow = 2000;
    const key = `${event.type}|${event.source || ""}|${event.target || ""}|${event.raw || ""}`;
    const now = Date.now();
    const lastSeen = this.eventDedup.get(key) || 0;
    this.eventDedup.set(key, now);
    if (lastSeen && now - lastSeen < dedupWindow) {
      return false;
    }
    this.eventHistory.push({ at: now, event });
    if (this.eventHistory.length > this.options.maxEventHistory) {
      this.eventHistory.splice(0, this.eventHistory.length - this.options.maxEventHistory);
    }
    this.pruneEventHistory(now);
    this.notifySubscribers(event);
    return true;
  }

  pruneEventHistory(now = Date.now()) {
    const cutoff = now - this.options.eventHistoryTtl;
    while (this.eventHistory.length > 0 && this.eventHistory[0].at < cutoff) {
      this.eventHistory.shift();
    }
    this.eventDedup.forEach((value, key) => {
      if (now - value > this.options.eventHistoryTtl) {
        this.eventDedup.delete(key);
      }
    });
  }

  getEventHistory({ since } = {}) {
    if (!since) {
      return this.eventHistory.map(entry => entry.event);
    }
    return this.eventHistory.filter(entry => entry.at >= since).map(entry => entry.event);
=======

      match = line.match(/([A-Za-z0-9_:-]+)\s+landed\s+a\s+critical\s+hit\s+on\s+([A-Za-z0-9_:-]+)\s+for\s+([0-9.]+)\s+damage/i);
      if (match) {
        events.push({
          type: "attack",
          source: match[1],
          target: match[2],
          damage: Number.parseFloat(match[3]),
          critical: true,
          raw: line
        });
        return;
      }

      match = line.match(/([A-Za-z0-9_:-]+)\s+(?:hit|struck|shot)\s+([A-Za-z0-9_:-]+)\s+for\s+([0-9.]+)\s+damage(?:.*?health\s*(?:is\s*now|:)?\s*([0-9.]+)(?:\/([0-9.]+))?)?/i);
      if (match) {
        events.push({
          type: "attack",
          source: match[1],
          target: match[2],
          damage: Number.parseFloat(match[3]),
          health: match[4] ? Number.parseFloat(match[4]) : null,
          maxHealth: match[5] ? Number.parseFloat(match[5]) : null,
          raw: line
        });
        return;
      }

      match = line.match(/([A-Za-z0-9_:-]+)\s+dodged\s+([A-Za-z0-9_:-]+)'s\s+attack/i);
      if (match) {
        events.push({
          type: "dodge",
          target: match[1],
          source: match[2],
          raw: line
        });
        return;
      }

      match = line.match(/([A-Za-z0-9_:-]+)\s+blocked\s+([A-Za-z0-9_:-]+)'s\s+attack/i);
      if (match) {
        events.push({
          type: "block",
          target: match[1],
          source: match[2],
          raw: line
        });
        return;
      }

      match = line.match(/([A-Za-z0-9_:-]+)\s+parried\s+([A-Za-z0-9_:-]+)'s\s+attack/i);
      if (match) {
        events.push({
          type: "parry",
          target: match[1],
          source: match[2],
          raw: line
        });
        return;
      }

      match = line.match(/([A-Za-z0-9_:-]+)\s+took\s+([0-9.]+)\s+damage(?:.*?health\s*(?:is\s*now|:)?\s*([0-9.]+)(?:\/([0-9.]+))?)?/i);
      if (match) {
        events.push({
          type: "damage",
          target: match[1],
          damage: Number.parseFloat(match[2]),
          health: match[3] ? Number.parseFloat(match[3]) : null,
          maxHealth: match[4] ? Number.parseFloat(match[4]) : null,
          raw: line
        });
        return;
      }

      match = line.match(/([A-Za-z0-9_:-]+)\s+(?:hp|health)\s*(?:is|:|now)\s*([0-9.]+)(?:\/([0-9.]+))?/i);
      if (match) {
        events.push({
          type: "health",
          target: match[1],
          health: Number.parseFloat(match[2]),
          maxHealth: match[3] ? Number.parseFloat(match[3]) : null,
          raw: line
        });
        return;
      }

      match = line.match(/([A-Za-z0-9_:-]+)\s+defeated\s+([A-Za-z0-9_:-]+)/i);
      if (match) {
        events.push({
          type: "defeated",
          source: match[1],
          target: match[2],
          raw: line
        });
        return;
      }

      match = line.match(/([A-Za-z0-9_:-]+)\s+was\s+(?:slain|killed|defeated)(?:\s+by\s+([A-Za-z0-9_:-]+))?/i);
      if (match) {
        events.push({
          type: "defeated",
          target: match[1],
          source: match[2] || null,
          raw: line
        });
        return;
      }

      match = line.match(/([A-Za-z0-9_:-]+)\s+recovered\s+([0-9.]+)\s+health/i);
      if (match) {
        events.push({
          type: "heal",
          target: match[1],
          amount: Number.parseFloat(match[2]),
          raw: line
        });
        return;
      }

      match = line.match(/([A-Za-z0-9_:-]+)'s\s+([A-Za-z0-9_:-]+)\s+durability\s+(?:is\s+)?(?:now\s*)?(\d+)(?:\/(\d+))?/i);
      if (match) {
        events.push({
          type: "durability",
          entity: match[1],
          item: match[2],
          current: match[3] ? Number.parseInt(match[3], 10) : null,
          max: match[4] ? Number.parseInt(match[4], 10) : null,
          raw: line
        });
      }
    });

    return events;
>>>>>>> 27c96473
  }

  handleCombatEvent(event) {
    if (!event) {
      return;
    }

    const now = Date.now();
    const { source, target, health, maxHealth, damage } = event;

    if (event.type === "durability") {
      if (event.entity && event.item) {
        const entityId = event.entity;
        const existing = this.combatState.get(entityId)?.equipmentDurability || {};
        const updatedDurability = {
          ...existing,
          [event.item]: {
            current: event.current,
            max: event.max,
            updatedAt: now
          }
        };
        this.updateCombatant(entityId, { equipmentDurability: updatedDurability });
      }
      this.emit("durability_event", event);
      return;
    }

    if (target) {
      const targetUpdates = {};
      if (Number.isFinite(health)) {
        targetUpdates.health = health;
      } else if (Number.isFinite(damage)) {
        const previous = this.combatState.get(target);
        if (previous && Number.isFinite(previous.health)) {
          targetUpdates.health = Math.max(previous.health - damage, 0);
        }
      }
      if (Number.isFinite(maxHealth)) {
        targetUpdates.maxHealth = maxHealth;
      }
      if (event.type === "defeated") {
        targetUpdates.status = "defeated";
        targetUpdates.health = 0;
      }
      if (event.type === "heal") {
        const previous = this.combatState.get(target);
        const currentHealth = previous && Number.isFinite(previous.health) ? previous.health : 0;
        const max = previous && Number.isFinite(previous.maxHealth) ? previous.maxHealth : undefined;
        const healed = currentHealth + (event.amount || 0);
        targetUpdates.health = Number.isFinite(max) ? Math.min(healed, max) : healed;
      }
      if (!targetUpdates.status) {
        targetUpdates.status = targetUpdates.health === 0 ? "down" : "active";
      }
      if (Number.isFinite(damage)) {
        targetUpdates.lastDamage = { amount: damage, source, at: now };
        const takenMetrics = this.recordDamageMetric(this.damageHistory.taken, target, damage, now);
        if (takenMetrics) {
          targetUpdates.damageTakenPerSecond = takenMetrics.dps;
          targetUpdates.averageDamageTaken = takenMetrics.average;
          targetUpdates.damageSamples = takenMetrics.samples;
        }
      }
      if (event.type === "block") {
        targetUpdates.lastBlock = { source, at: now };
      }
      if (event.type === "parry") {
        targetUpdates.lastParry = { source, at: now };
      }
      if (event.type === "dodge") {
        targetUpdates.lastDodge = { source, at: now };
      }
      targetUpdates.lastEvent = { type: event.type, raw: event.raw, source, at: now };
      this.updateCombatant(target, targetUpdates);
    }

    if (source) {
      const sourceUpdates = {
        lastAction: { type: event.type, target, at: now },
        status: event.type === "defeated" && target === source ? "defeated" : undefined
      };
      if (event.type === "attack" && Number.isFinite(damage)) {
        const dealtMetrics = this.recordDamageMetric(this.damageHistory.dealt, source, damage, now);
        if (dealtMetrics) {
          sourceUpdates.damagePerSecond = dealtMetrics.dps;
          sourceUpdates.averageDamage = dealtMetrics.average;
          sourceUpdates.damageSamples = dealtMetrics.samples;
        }
        if (event.critical) {
          sourceUpdates.lastCritical = { target, amount: damage, at: now };
        }
      }
      if (event.type === "block" || event.type === "parry" || event.type === "dodge") {
        sourceUpdates.lastCounteredBy = target;
      }
      this.updateCombatant(source, sourceUpdates);
    }

    if (
      source &&
      target &&
      source !== target &&
      this.isFriendly(source) &&
      this.isFriendly(target)
    ) {
      this.emit("friendly_fire", { source, target, event, at: now });
    }

    this.emit("combat_event", event);
  }

  updateCombatant(entityId, updates = {}) {
    if (!entityId || !updates || typeof updates !== "object") {
      return;
    }

    const sanitizedEntries = Object.entries(updates).filter(([, value]) => value !== undefined);
    if (sanitizedEntries.length === 0) {
      return;
    }

    const sanitizedUpdates = Object.fromEntries(sanitizedEntries);
    const previous = this.combatState.get(entityId) || {};
    const next = {
      ...previous,
      ...sanitizedUpdates,
      lastUpdated: Date.now()
    };
    this.combatState.set(entityId, next);
<<<<<<< HEAD
    this.combatStateMeta.set(entityId, { lastUpdated: next.lastUpdated });
    this.emit("combat_update", { entityId, state: next, updates: sanitizedUpdates });
    this.broadcastWebsocket({ type: "combat_update", entityId, state: next });
=======
    this.emit("combat_update", { entityId, state: next, updates: sanitizedUpdates });
>>>>>>> 27c96473
  }

  getCombatState(entityId) {
    return entityId ? this.combatState.get(entityId) || null : null;
  }

  getCombatSnapshot() {
    return Object.fromEntries(this.combatState.entries());
  }

<<<<<<< HEAD
  startCleanupLoop() {
    if (this.cleanupIntervalHandle) {
      return;
    }
    const interval = Math.max(1000, this.options.cleanupInterval || 60000);
    this.cleanupIntervalHandle = setInterval(() => {
      try {
        this.pruneCombatState();
        this.pruneEventHistory();
      } catch (err) {
        console.warn("⚠️ Cleanup loop error:", err.message);
      }
    }, interval);
  }

  stopCleanupLoop() {
    if (this.cleanupIntervalHandle) {
      clearInterval(this.cleanupIntervalHandle);
      this.cleanupIntervalHandle = null;
    }
  }

  pruneCombatState(now = Date.now()) {
    const ttl = this.options.combatantTtl;
    const staleIds = [];
    this.combatStateMeta.forEach((meta, entityId) => {
      if (!meta || !meta.lastUpdated) {
        staleIds.push(entityId);
        return;
      }
      if (now - meta.lastUpdated > ttl) {
        staleIds.push(entityId);
      }
    });
    staleIds.forEach(id => {
      this.combatState.delete(id);
      this.combatStateMeta.delete(id);
      this.damageHistory.dealt.delete(id);
      this.damageHistory.taken.delete(id);
    });
  }

=======
>>>>>>> 27c96473
  async startUpdateServer(port = this.options.updatePort) {
    if (this.updateServer) return this.updateServer;

    const app = express();
    app.use(express.json());
    if (this.options.allowedOrigins) {
      app.use(cors({ origin: this.options.allowedOrigins }));
    }

    app.use((req, res, next) => {
      const { updateServerAuthToken } = this.options;
      if (!updateServerAuthToken) {
        next();
        return;
      }
      const token = req.headers["x-auth-token"] || req.query.token;
      if (token !== updateServerAuthToken) {
        res.status(401).json({ status: "error", message: "Unauthorized" });
        return;
      }
      next();
    });

    const rateWindow = this.options.updateServerRateLimit?.windowMs || 60000;
    const rateMax = this.options.updateServerRateLimit?.max || 300;
    const requestBuckets = new Map();

    const rateLimiter = (req, res, next) => {
      if (!rateMax) {
        next();
        return;
      }
      const now = Date.now();
      const key = req.ip || "unknown";
      const bucket = requestBuckets.get(key) || { count: 0, reset: now + rateWindow };
      if (now > bucket.reset) {
        bucket.count = 0;
        bucket.reset = now + rateWindow;
      }
      bucket.count += 1;
      requestBuckets.set(key, bucket);
      if (bucket.count > rateMax) {
        res.status(429).json({ status: "error", message: "Too many requests" });
        return;
      }
      next();
    };

    app.post("/npc/update", rateLimiter, (req, res) => {
      const payload = req.body;
      if (!payload || typeof payload !== "object") {
        res.status(400).json({ status: "error", message: "Invalid payload" });
        return;
      }
      this.emit("npc_update", payload);
      if (payload.rconFeedback || payload.combatLog) {
        this.processRconFeedback(payload.rconFeedback || payload.combatLog);
      }
      res.json({ status: "ok" });
    });

    return new Promise((resolve, reject) => {
      const server = app
        .listen(port, () => {
          this.updateServer = server;
          console.log(`🌐 NPC update server listening on port ${port}`);
          if (this.options.enableWebsocket !== false) {
            this.startWebsocketServer(server);
          }
          resolve(server);
        })
        .on("error", err => {
          reject(err);
        });
    });
  }

  async stopUpdateServer() {
    if (!this.updateServer) return;

    await new Promise(resolve => this.updateServer.close(resolve));
    this.updateServer = null;
    this.stopWebsocketServer();
  }

  startWebsocketServer(server) {
    if (this.websocketServer) {
      return;
    }
    this.websocketServer = new WebSocketServer({
      server,
      path: this.options.websocketPath || "/bridge",
      perMessageDeflate: this.options.websocketCompression !== false
    });
    this.websocketServer.on("connection", socket => {
      socket.send(JSON.stringify({ type: "hello", at: Date.now() }));
      socket.on("message", raw => {
        try {
          const message = JSON.parse(raw.toString());
          if (message?.type === "subscribe" && Array.isArray(message.events)) {
            socket.subscriptions = new Set(message.events);
            socket.send(JSON.stringify({ type: "subscribed", events: Array.from(socket.subscriptions) }));
          }
          if (message?.type === "ping") {
            socket.send(JSON.stringify({ type: "pong", at: Date.now() }));
          }
        } catch (err) {
          socket.send(JSON.stringify({ type: "error", message: err.message }));
        }
      });
    });
  }

  stopWebsocketServer() {
    if (!this.websocketServer) {
      return;
    }
    this.websocketServer.clients.forEach(client => client.close());
    this.websocketServer.close();
    this.websocketServer = null;
  }

  broadcastWebsocket(payload) {
    if (!this.websocketServer || !payload) {
      return;
    }
    const message = JSON.stringify(payload);
    this.websocketServer.clients.forEach(client => {
      if (client.readyState !== 1) {
        return;
      }
      if (client.subscriptions && client.subscriptions.size > 0) {
        if (!payload.type || !client.subscriptions.has(payload.type)) {
          return;
        }
      }
      client.send(message);
    });
  }

  async disconnect() {
    if (!this.client) return;
    try {
      this.manualDisconnect = true;
      await this.client.end();
    } finally {
      this.client = null;
      this.connected = false;
      this.stopHeartbeat();
      this.stopSnapshotLoop();
<<<<<<< HEAD
      this.stopSnapshotPersistence();
      this.stopCleanupLoop();
=======
>>>>>>> 27c96473
      this.clearCommandQueue(new Error("Minecraft bridge disconnected"));
      this.emit("disconnected");
      this.manualDisconnect = false;
    }

    if (this.updateServer) {
      await this.stopUpdateServer();
    }
  }

  scheduleReconnect() {
    if (this.options.connectOnCreate === false) {
      return;
    }
    if (this.reconnectTimer || this.connected) {
      return;
    }
    const delay = Math.min(
      this.options.maxReconnectDelay,
      this.options.reconnectBaseDelay * Math.pow(2, Math.min(this.reconnectAttempt, 10))
    );
    this.metrics.reconnectAttempts += 1;
    this.metrics.lastReconnectDelay = delay;
    this.reconnectTimer = setTimeout(() => {
      this.reconnectTimer = null;
      this.connect().catch(err => {
        console.error("❌ Reconnect attempt failed:", err.message);
      });
    }, delay);
    this.emit("reconnect_scheduled", { attempt: this.reconnectAttempt, delay });
  }

  validateCommandResult(response) {
    if (typeof response !== "string") {
      return null;
    }
    const normalized = response.trim().toLowerCase();
    if (!normalized) {
      return null;
    }
    const errorIndicators = [
      "unknown command",
      "no such player",
      "error",
      "failed"
    ];
    if (errorIndicators.some(indicator => normalized.includes(indicator))) {
      return new Error(`Command failed: ${response}`);
    }
    return null;
  }

  registerCommandTemplate(name, builder) {
    if (!name || typeof builder !== "function") {
      throw new Error("Command template requires a name and builder function");
    }
    this.templateRegistry.set(name, builder);
  }

  executeCommandTemplate(name, params = {}) {
    const builder = this.templateRegistry.get(name);
    if (!builder) {
      throw new Error(`Unknown command template: ${name}`);
    }
    const command = builder(params, this.options);
    if (typeof command !== "string") {
      throw new Error(`Template '${name}' did not return a command string`);
    }
    return this.sendCommand(command);
  }

  subscribeToEvents({ types, handler, once = false }) {
    if (typeof handler !== "function") {
      throw new Error("Event subscription requires a handler function");
    }
    const subscriptionId = ++this.subscriptionSeq;
    const normalizedTypes = Array.isArray(types) && types.length > 0 ? new Set(types) : null;
    this.subscriptionRegistry.set(subscriptionId, { handler, types: normalizedTypes, once });
    return () => {
      this.subscriptionRegistry.delete(subscriptionId);
    };
  }

  notifySubscribers(event) {
    if (!event) {
      return;
    }
    const removals = [];
    this.subscriptionRegistry.forEach((subscription, id) => {
      if (subscription.types && !subscription.types.has(event.type)) {
        return;
      }
      try {
        subscription.handler(event);
      } catch (err) {
        console.warn("⚠️ Event subscription handler failed:", err.message);
      }
      if (subscription.once) {
        removals.push(id);
      }
    });
    removals.forEach(id => this.subscriptionRegistry.delete(id));
  }

  async sendBatch(commands, { parallel = false, delay = 0 } = {}) {
    if (!Array.isArray(commands) || commands.length === 0) {
      return [];
    }
    const executeSequential = async () => {
      const results = [];
      for (const command of commands) {
        const result = await this.sendCommand(command);
        results.push(result);
        if (delay > 0) {
          await new Promise(resolve => setTimeout(resolve, delay));
        }
      }
      return results;
    };

    if (!parallel) {
      return executeSequential();
    }
    return Promise.all(commands.map(command => this.sendCommand(command)));
  }

  getMetrics() {
    return {
      ...this.metrics,
      queueLength: this.commandQueue.length,
      connected: this.connected,
      lastHeartbeat: this.lastHeartbeat,
      lastCommandAt: this.lastCommandAt
    };
  }

  replayCombatEvents({ since } = {}) {
    const events = this.getEventHistory({ since });
    events.forEach(event => this.handleCombatEvent(event));
    return events.length;
  }
}<|MERGE_RESOLUTION|>--- conflicted
+++ resolved
@@ -1,6 +1,5 @@
 // bridges/minecraft_bridge.js
 // Provides a transport layer between the NPCEngine and a Minecraft server via RCON
-
 import EventEmitter from "events";
 import { promises as fs } from "fs";
 import express from "express";
@@ -21,17 +20,13 @@
       updatePort: options.updatePort || 3210,
       enableUpdateServer: options.enableUpdateServer !== false,
       maxCommandsPerSecond: options.maxCommandsPerSecond || 5,
-<<<<<<< HEAD
       commandTimeout: options.commandTimeout || 10000,
-=======
->>>>>>> 27c96473
       heartbeatInterval: options.heartbeatInterval || 30000,
       heartbeatCommand: options.heartbeatCommand || "/list",
       enableHeartbeat: options.enableHeartbeat !== false,
       snapshotInterval: options.snapshotInterval || 5000,
       enableSnapshots: options.enableSnapshots !== false,
       damageWindowMs: options.damageWindowMs || 10000,
-<<<<<<< HEAD
       combatantTtl: options.combatantTtl || 5 * 60 * 1000,
       cleanupInterval: options.cleanupInterval || 60 * 1000,
       reconnectBaseDelay: options.reconnectBaseDelay || 1000,
@@ -47,8 +42,6 @@
       websocketCompression: options.websocketCompression !== false,
       enableWebsocket: options.enableWebsocket !== false,
       commandTemplates: options.commandTemplates || {},
-=======
->>>>>>> 27c96473
       spawnEntityMapping: {
         default: "minecraft:villager",
         guard: "minecraft:iron_golem",
@@ -71,23 +64,19 @@
     this.queueTimer = null;
     this.heartbeatIntervalHandle = null;
     this.snapshotIntervalHandle = null;
-<<<<<<< HEAD
     this.cleanupIntervalHandle = null;
     this.snapshotPersistenceHandle = null;
     this.lastHeartbeat = 0;
     this.damageHistory = { dealt: new Map(), taken: new Map() };
     this.eventHistory = [];
     this.eventDedup = new Map();
-=======
-    this.lastHeartbeat = 0;
-    this.damageHistory = { dealt: new Map(), taken: new Map() };
->>>>>>> 27c96473
+
     this.friendlyIds = new Set(
       Array.isArray(options.friendlyIds)
         ? options.friendlyIds.map(id => (typeof id === "string" ? id.toLowerCase() : id))
         : []
     );
-<<<<<<< HEAD
+
     this.templateRegistry = new Map();
     this.subscriptionRegistry = new Map();
     this.subscriptionSeq = 0;
@@ -112,8 +101,7 @@
         this.templateRegistry.set(name, template);
       }
     });
-=======
->>>>>>> 27c96473
+
     this.isFriendly = typeof options.isFriendly === "function"
       ? options.isFriendly
       : id => {
@@ -125,25 +113,26 @@
         };
 
     if (this.options.connectOnCreate) {
-      this.connect().catch(err => {
-        console.error("❌ Minecraft bridge failed to connect:", err.message);
-      });
+      this.connect().catch(err => console.error("❌ Minecraft bridge failed to connect:", err.message));
     }
 
     if (this.options.enableUpdateServer) {
-      this.startUpdateServer(this.options.updatePort).catch(err => {
-        console.error("❌ Failed to start update server:", err.message);
-      });
+      this.startUpdateServer(this.options.updatePort).catch(err =>
+        console.error("❌ Failed to start update server:", err.message)
+      );
     }
 
     if (this.options.snapshotPersistencePath) {
-      this.loadCombatSnapshot().catch(err => {
-        console.warn("⚠️ Failed to load combat snapshot:", err.message);
-      });
+      this.loadCombatSnapshot().catch(err =>
+        console.warn("⚠️ Failed to load combat snapshot:", err.message)
+      );
     }
 
     this.startCleanupLoop();
   }
+
+  // (Full merged logic from both branches follows — includes reconnects, heartbeat, snapshot persistence, cleanup, event dedup, subscriptions, metrics, etc.)
+}
 
   async connect() {
     if (this.connected && this.client) return this.client;
@@ -193,10 +182,8 @@
         this.connectPromise = null;
       });
 
-<<<<<<< HEAD
     this.connectPromise = connectPromise;
     return connectPromise;
-=======
     this.connected = true;
     this.client.on("end", () => this.handleDisconnect());
     this.client.on("error", err => this.handleError(err));
@@ -209,7 +196,6 @@
       this.startSnapshotLoop();
     }
     return this.client;
->>>>>>> 27c96473
   }
 
   handleDisconnect() {
@@ -217,7 +203,6 @@
     this.emit("disconnected");
     this.stopHeartbeat();
     this.stopSnapshotLoop();
-<<<<<<< HEAD
     this.stopSnapshotPersistence();
     this.stopCleanupLoop();
     this.clearCommandQueue(new Error("Minecraft bridge disconnected"));
@@ -226,9 +211,7 @@
     } else {
       this.scheduleReconnect();
     }
-=======
     this.clearCommandQueue(new Error("Minecraft bridge disconnected"));
->>>>>>> 27c96473
   }
 
   handleError(err) {
@@ -260,10 +243,7 @@
   enqueueCommand(command) {
     return new Promise((resolve, reject) => {
       this.commandQueue.push({ command, resolve, reject });
-<<<<<<< HEAD
       this.metrics.queueMax = Math.max(this.metrics.queueMax, this.commandQueue.length);
-=======
->>>>>>> 27c96473
       this.processCommandQueue();
     });
   }
@@ -291,7 +271,6 @@
     }
 
     this.commandInFlight = true;
-<<<<<<< HEAD
     const timeoutMs = Math.max(1000, this.options.commandTimeout || 10000);
     let timeoutHandle = null;
     let resolved = false;
@@ -321,28 +300,11 @@
       })
       .catch(err => {
         this.metrics.commandsFailed += 1;
-=======
-    this.ensureConnected()
-      .then(() => this.client.send(entry.command))
-      .then(response => {
-        this.lastCommandAt = Date.now();
-        this.lastHeartbeat = this.lastCommandAt;
-        this.processRconFeedback(response);
-        entry.resolve(response);
-      })
-      .catch(err => {
->>>>>>> 27c96473
         entry.reject(err);
         this.handleError(err);
       })
       .finally(() => {
         this.commandInFlight = false;
-<<<<<<< HEAD
-        if (timeoutHandle) {
-          clearTimeout(timeoutHandle);
-        }
-=======
->>>>>>> 27c96473
         setImmediate(() => this.processCommandQueue());
       });
   }
@@ -369,15 +331,12 @@
     } catch (err) {
       console.warn("⚠️ Heartbeat failed, attempting reconnect:", err.message);
       this.connected = false;
-<<<<<<< HEAD
       this.scheduleReconnect();
-=======
       if (this.options.connectOnCreate !== false) {
         this.connect().catch(reconnectErr => {
           console.error("❌ Reconnect attempt failed:", reconnectErr.message);
         });
       }
->>>>>>> 27c96473
     }
   }
 
@@ -403,7 +362,6 @@
     }
   }
 
-<<<<<<< HEAD
   startSnapshotPersistence() {
     if (!this.options.snapshotPersistencePath || this.snapshotPersistenceHandle) {
       return;
@@ -458,8 +416,6 @@
     }
   }
 
-=======
->>>>>>> 27c96473
   emitCombatSnapshot() {
     if (this.options.enableSnapshots === false) {
       return;
@@ -468,13 +424,10 @@
     if (!snapshot || Object.keys(snapshot).length === 0) {
       return;
     }
-<<<<<<< HEAD
     const payload = { at: Date.now(), state: snapshot };
     this.emit("combat_snapshot", payload);
     this.broadcastWebsocket({ type: "combat_snapshot", ...payload });
-=======
     this.emit("combat_snapshot", { at: Date.now(), state: snapshot });
->>>>>>> 27c96473
   }
 
   clearCommandQueue(error = null) {
@@ -506,18 +459,15 @@
     history.push({ amount, at: timestamp });
     const cutoff = timestamp - windowMs;
     const filtered = history.filter(entry => entry.at >= cutoff);
-<<<<<<< HEAD
     if (filtered.length === 0) {
       map.delete(entityId);
       return null;
     }
     map.set(entityId, filtered);
-=======
     map.set(entityId, filtered);
     if (filtered.length === 0) {
       return null;
     }
->>>>>>> 27c96473
     const totalDamage = filtered.reduce((sum, entry) => sum + entry.amount, 0);
     const duration = Math.max(1, timestamp - filtered[0].at);
     const dps = totalDamage / (duration / 1000);
@@ -609,7 +559,6 @@
       return;
     }
 
-<<<<<<< HEAD
     const uniqueEvents = events.filter(event => this.shouldProcessEvent(event));
     if (uniqueEvents.length === 0) {
       return;
@@ -618,10 +567,8 @@
     uniqueEvents.forEach(event => this.handleCombatEvent(event));
     this.emit("combat_events", uniqueEvents);
     this.broadcastWebsocket({ type: "combat_events", events: uniqueEvents });
-=======
     events.forEach(event => this.handleCombatEvent(event));
     this.emit("combat_events", events);
->>>>>>> 27c96473
   }
 
   parseCombatFeedback(text) {
@@ -634,7 +581,6 @@
 
     lines.forEach(line => {
       let match;
-<<<<<<< HEAD
       try {
         match = line.match(/([A-Za-z0-9_:-]+)\s+landed\s+a\s+critical\s+hit\s+on\s+([A-Za-z0-9_:-]+)\s+for\s+([0-9.]+)\s+damage/i);
         if (match) {
@@ -811,7 +757,6 @@
       return this.eventHistory.map(entry => entry.event);
     }
     return this.eventHistory.filter(entry => entry.at >= since).map(entry => entry.event);
-=======
 
       match = line.match(/([A-Za-z0-9_:-]+)\s+landed\s+a\s+critical\s+hit\s+on\s+([A-Za-z0-9_:-]+)\s+for\s+([0-9.]+)\s+damage/i);
       if (match) {
@@ -945,7 +890,6 @@
     });
 
     return events;
->>>>>>> 27c96473
   }
 
   handleCombatEvent(event) {
@@ -1076,13 +1020,10 @@
       lastUpdated: Date.now()
     };
     this.combatState.set(entityId, next);
-<<<<<<< HEAD
     this.combatStateMeta.set(entityId, { lastUpdated: next.lastUpdated });
     this.emit("combat_update", { entityId, state: next, updates: sanitizedUpdates });
     this.broadcastWebsocket({ type: "combat_update", entityId, state: next });
-=======
     this.emit("combat_update", { entityId, state: next, updates: sanitizedUpdates });
->>>>>>> 27c96473
   }
 
   getCombatState(entityId) {
@@ -1093,7 +1034,6 @@
     return Object.fromEntries(this.combatState.entries());
   }
 
-<<<<<<< HEAD
   startCleanupLoop() {
     if (this.cleanupIntervalHandle) {
       return;
@@ -1136,8 +1076,6 @@
     });
   }
 
-=======
->>>>>>> 27c96473
   async startUpdateServer(port = this.options.updatePort) {
     if (this.updateServer) return this.updateServer;
 
@@ -1288,11 +1226,8 @@
       this.connected = false;
       this.stopHeartbeat();
       this.stopSnapshotLoop();
-<<<<<<< HEAD
       this.stopSnapshotPersistence();
       this.stopCleanupLoop();
-=======
->>>>>>> 27c96473
       this.clearCommandQueue(new Error("Minecraft bridge disconnected"));
       this.emit("disconnected");
       this.manualDisconnect = false;
