--- conflicted
+++ resolved
@@ -7,14 +7,10 @@
 import fs from "fs/promises";
 import EventEmitter from "events";
 
-<<<<<<< HEAD
-// Configuration constants
-=======
 /**
  * Default manifest configuration used when node_manifest.json is missing or invalid.
  * Provides safe fallback values for standalone operation.
  */
->>>>>>> 8c2e3cf7
 const DEFAULT_MANIFEST = {
   nodeName: "Node_A",
   nodeId: "node-a-001",
@@ -95,16 +91,6 @@
     }
 
     try {
-<<<<<<< HEAD
-      await this.loadManifest();
-      await this.initializePeers();
-      this.isInitialized = true;
-      console.log(`✅ TaskBroker initialized for ${this.manifest.nodeName}`);
-    } catch (err) {
-      console.error("❌ Failed to initialize TaskBroker:", err.message);
-      this.emit("initialization_error", { error: err });
-      throw err;
-=======
       if (fsSync.existsSync(this.configPath)) {
         const data = fsSync.readFileSync(this.configPath, "utf-8");
         const parsed = JSON.parse(data);
@@ -175,7 +161,6 @@
           errors.push(`peers[${idx}].enabled is required`);
         }
       });
->>>>>>> 8c2e3cf7
     }
 
     return {
